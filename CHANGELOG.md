--- conflicted
+++ resolved
@@ -56,22 +56,15 @@
 - cosmwasm-std: `attr` (and `Attribute::new`) will now panic in debug builds if
   the attribute's key starts with an underscore. These names are reserved and
   could cause problems further down the line.
-<<<<<<< HEAD
-- cosmwasm-std: `Response` can no longer be constructed using a struct literal.
-  Use `Response::new()` and appropriate builder-style functions instead
-  (`response.add_message`, `response.set_data`, etc).
+- cosmwasm-std: `Response`, `IbcBasicResponse` and `IbcReceiveResponse` can no
+  longer be constructed using struct literals. Use constructors like
+  `Response::new` to construct empty structs and appropriate builder-style
+  methods to set fields (`response.add_message`, `response.set_data`, etc).
 - cosmwasm-std: `Event`, `IbcChannel`, `IbcPacket`, `IbcAcknowledgement` have
   been marked `non_exhaustive` (can't be constructed using a struct literal by
   downstream code).
 - cosmwasm-std: `Event::attr` has been renamed to `Event::add_attribute` for
   consistency with other types like `Response`.
--
-=======
-- cosmwasm-std: `Response`, `IbcBasicResponse` and `IbcReceiveResponse` can no
-  longer be constructed using struct literals. Use constructors like
-  `Response::new` to construct empty structs and appropriate builder-style
-  methods to set fields (`response.add_message`, `response.set_data`, etc).
->>>>>>> f1ce08c8
 
 [#995]: https://github.com/CosmWasm/cosmwasm/pull/995
 
