--- conflicted
+++ resolved
@@ -18,15 +18,10 @@
 use cosmwasm_std::KV;
 
 #[cfg(feature = "iterator")]
-<<<<<<< HEAD
-use crate::errors::{make_iterator_does_not_exist, FfiResult};
-use crate::errors::{make_uninitialized_context_data, VmResult};
-#[cfg(feature = "iterator")]
-use crate::traits::StorageIteratorItem;
-=======
 use crate::errors::FfiResult;
 use crate::errors::{VmError, VmResult};
->>>>>>> fd7a55f1
+#[cfg(feature = "iterator")]
+use crate::traits::StorageIteratorItem;
 use crate::traits::{Querier, Storage};
 
 /** context data **/
@@ -207,7 +202,6 @@
 #[cfg(feature = "default-singlepass")]
 pub fn try_consume_gas<S: Storage, Q: Querier>(ctx: &mut Ctx, used_gas: u64) -> VmResult<()> {
     use crate::backends::{get_gas_left, set_gas_limit};
-    use crate::VmError;
 
     let ctx_data = get_context_data_mut::<S, Q>(ctx);
     if let Some(mut instance_ptr) = ctx_data.wasmer_instance {
@@ -229,7 +223,7 @@
             Ok(())
         }
     } else {
-        Err(make_uninitialized_context_data("wasmer_instance"))
+        Err(VmError::uninitialized_context_data("wasmer_instance"))
     }
 }
 
@@ -290,7 +284,7 @@
             let func = unsafe { instance_ptr.as_ref() }.exports.get(name)?;
             callback(func)
         }
-        None => Err(make_uninitialized_context_data("wasmer_instance")),
+        None => Err(VmError::uninitialized_context_data("wasmer_instance")),
     }
 }
 
@@ -438,7 +432,6 @@
     }
 
     #[test]
-<<<<<<< HEAD
     #[cfg(feature = "default-singlepass")]
     fn gas_tracking_works_correctly() {
         let mut instance = make_instance();
@@ -489,10 +482,7 @@
     }
 
     #[test]
-    fn is_storage_readonly_defaults_to_false() {
-=======
     fn is_storage_readonly_defaults_to_true() {
->>>>>>> fd7a55f1
         let mut instance = make_instance();
         let ctx = instance.context_mut();
         leave_default_data(ctx);
